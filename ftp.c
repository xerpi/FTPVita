/*
 * Copyright (c) 2015 Sergi Granell (xerpi)
 */

#include <stdio.h>
#include <stdlib.h>
#include <string.h>
#include <sys/syslimits.h>

#include <psp2/kernel/threadmgr.h>

#include <psp2/io/fcntl.h>
#include <psp2/io/dirent.h>

#include <psp2/net/net.h>
#include <psp2/net/netctl.h>

#include "console.h"

#define FTP_PORT 1337
#define NET_INIT_SIZE 1*1024*1024
#define FILE_BUF_SIZE 4*1024*1024

#define FTP_DEFAULT_PATH "cache0:/"

typedef enum {
	FTP_DATA_CONNECTION_NONE,
	FTP_DATA_CONNECTION_ACTIVE,
	FTP_DATA_CONNECTION_PASSIVE,
} DataConnectionType;

typedef struct ClientInfo {
	/* Client number */
	int num;
	/* Thread UID */
	SceUID thid;
	/* Control connection socket FD */
	int ctrl_sockfd;
	/* Data connection attributes */
	int data_sockfd;
	DataConnectionType data_con_type;
	SceNetSockaddrIn data_sockaddr;
	/* Remote client net info */
	SceNetSockaddrIn addr;
	/* Receive buffer attributes */
	int n_recv;
	char recv_buffer[512];
	/* Current working directory */
	char cur_path[PATH_MAX];
	/* Client list */
	struct ClientInfo *next;
	struct ClientInfo *prev;
} ClientInfo;

typedef void (*cmd_dispatch_func)(ClientInfo *client);

typedef struct {
	const char *cmd;
	cmd_dispatch_func func;
} cmd_dispatch_entry;

static void *net_memory = NULL;
static int ftp_initialized = 0;
static SceUID server_thid;
static int server_sockfd;
static int number_clients = 0;
static ClientInfo *client_list = NULL;
static SceUID client_list_mtx;

#define client_send_ctrl_msg(cl, str) \
	sceNetSend(cl->ctrl_sockfd, str, strlen(str), 0)

#define client_send_data_msg(cl, str) \
	sceNetSend(cl->data_sockfd, str, strlen(str), 0)

static void cmd_USER_func(ClientInfo *client)
{
	client_send_ctrl_msg(client, "331 Username OK, need password b0ss.\n");
}

static void cmd_PASS_func(ClientInfo *client)
{
	client_send_ctrl_msg(client, "230 User logged in!\n");
}

static void cmd_QUIT_func(ClientInfo *client)
{
	client_send_ctrl_msg(client, "221 Goodbye senpai :'(\n");
}

static void cmd_SYST_func(ClientInfo *client)
{
	client_send_ctrl_msg(client, "215 UNIX Type: L8\n");
}

static void cmd_PORT_func(ClientInfo *client)
{
	unsigned char data_ip[4];
	unsigned char porthi, portlo;
	unsigned short data_port;
	char ip_str[16];
	SceNetInAddr data_addr;

	sscanf(client->recv_buffer, "%*s %hhu,%hhu,%hhu,%hhu,%hhu,%hhu",
		&data_ip[0], &data_ip[1], &data_ip[2], &data_ip[3],
		&porthi, &portlo);

	data_port = portlo + porthi*256;

	/* Convert to an X.X.X.X IP string */
	sprintf(ip_str, "%d.%d.%d.%d",
		data_ip[0], data_ip[1], data_ip[2], data_ip[3]);

	/* Convert the IP to a SceNetInAddr */
	sceNetInetPton(PSP2_NET_AF_INET, ip_str, &data_addr);

	DEBUG("PORT connection to client's IP: %s Port: %d\n", ip_str, data_port);

	/* Create data mode socket name */
	char data_socket_name[64];
	sprintf(data_socket_name, "FTPVita_client_%i_data_socket",
		client->num);

	/* Create data mode socket */
	client->data_sockfd = sceNetSocket(data_socket_name,
		PSP2_NET_AF_INET,
		PSP2_NET_SOCK_STREAM,
		0);

	DEBUG("Client %i data socket fd: %d\n", client->num,
		client->data_sockfd);

	/* Prepare socket address for the data connection */
	client->data_sockaddr.sin_family = PSP2_NET_AF_INET;
	client->data_sockaddr.sin_addr = data_addr;
	client->data_sockaddr.sin_port = sceNetHtons(data_port);

	/* Set the data connection type to active! */
	client->data_con_type = FTP_DATA_CONNECTION_ACTIVE;

	client_send_ctrl_msg(client, "200 PORT command successful!\n");
}

static void client_open_data_connection(ClientInfo *client)
{
	int ret;

	if (client->data_con_type == FTP_DATA_CONNECTION_ACTIVE) {
		/* Connect to the client using the data socket */
		ret = sceNetConnect(client->data_sockfd,
			(SceNetSockaddr *)&client->data_sockaddr,
			sizeof(client->data_sockaddr));

		DEBUG("sceNetConnect(): 0x%08X\n", ret);
	} else {
		/* Listen from the client using the data socket */

	}
}

static void client_close_data_connection(ClientInfo *client)
{
	sceNetSocketClose(client->data_sockfd);
	client->data_con_type = FTP_DATA_CONNECTION_NONE;
}

static int gen_list_format(char *out, int n, int dir, unsigned int file_size,
	int month_n, int day_n, int hour, int minute, const char *filename)
{
<<<<<<< HEAD
	/* Temporary static const workaround */
	const char *num_to_month[] = {
=======
	static const char num_to_month[][4] = {
>>>>>>> 7631ef2b
		"Jan", "Feb", "Mar", "Apr", "May", "Jun",
		"Jul", "Aug", "Sep", "Oct", "Nov", "Dec"
	};

	return snprintf(out, n,
		"%c%s 1 vita vita %d %s %-2d %02d:%02d %s\r\n",
		dir ? 'd' : '-',
		dir ? "rwxr-xr-x" : "rw-r--r--",
		file_size,
		num_to_month[(month_n-1)%12],
		day_n,
		hour,
		minute,
		filename);
}


static void send_LIST(ClientInfo *client, const char *path)
{
	char buffer[512];
	SceUID dir;
	SceIoDirent dirent;

	dir = sceIoDopen(path);
	if (dir < 0) {
		client_send_ctrl_msg(client, "550 Invalid directory.\n");
		return;
	}

	client_send_ctrl_msg(client, "150 Opening ASCII mode data transfer for LIST.\n");

	client_open_data_connection(client);

	memset(&dirent, 0, sizeof(dirent));

	while (sceIoDread(dir, &dirent) > 0) {
		gen_list_format(buffer, sizeof(buffer),
			PSP2_S_ISDIR(dirent.d_stat.st_mode),
			dirent.d_stat.st_size,
			dirent.d_stat.st_ctime.month,
			dirent.d_stat.st_ctime.day,
			dirent.d_stat.st_ctime.hour,
			dirent.d_stat.st_ctime.minute,
			dirent.d_name);

		client_send_data_msg(client, buffer);
		memset(&dirent, 0, sizeof(dirent));
		memset(buffer, 0, sizeof(buffer));
	}

	sceIoDclose(dir);

	DEBUG("Done sending LIST\n");

	client_close_data_connection(client);
	client_send_ctrl_msg(client, "226 Transfer complete.\n");
}

static void cmd_LIST_func(ClientInfo *client)
{
	char list_path[PATH_MAX];

	int n = sscanf(client->recv_buffer, "%*s %[^\r\n\t]", list_path);

	if (n > 0) {  /* Client specified a path */
		send_LIST(client, list_path);
	} else {      /* Use current path */
		send_LIST(client, client->cur_path);
	}
}

static void cmd_PWD_func(ClientInfo *client)
{
	char msg[PATH_MAX];
	/* We don't want to send "cache0:" */
	const char *pwd_path = strchr(client->cur_path, '/');

	sprintf(msg, "257 \"%s\" is the current directory.\n", pwd_path);
	client_send_ctrl_msg(client, msg);
}

static void cmd_CWD_func(ClientInfo *client)
{
	char cmd_path[PATH_MAX];
	char path[PATH_MAX];
	SceUID pd;
	int n = sscanf(client->recv_buffer, "%*s %[^\r\n\t]", cmd_path);

	if (n < 1) {
		client_send_ctrl_msg(client, "500 Syntax error, command unrecognized.\n");
	} else {
		if (cmd_path[0] != '/') { /* Change dir relative to current dir */
			sprintf(path, "%s%s", client->cur_path, cmd_path);
		} else {
			sprintf(path, "cache0:%s", cmd_path);
		}

		/* If there isn't "/" at the end, add it */
		if (path[strlen(path) - 1] != '/') {
			strcat(path, "/");
		}

		/* Check if the path exists */
		pd = sceIoDopen(path);
		if (pd < 0) {
			client_send_ctrl_msg(client, "550 Invalid directory.\n");
			return;
		}
		sceIoDclose(pd);

		strcpy(client->cur_path, path);
		client_send_ctrl_msg(client, "250 Requested file action okay, completed.\n");
	}
}

static void cmd_TYPE_func(ClientInfo *client)
{
	char data_type;
	char format_control[8];
	int n_args = sscanf(client->recv_buffer, "%*s %c %s", &data_type, format_control);

	if (n_args > 0) {
		switch(data_type) {
		case 'A':
		case 'I':
			client_send_ctrl_msg(client, "200 Okay\n");
			break;
		case 'E':
		case 'L':
		default:
			client_send_ctrl_msg(client, "504 Error: bad parameters?\n");
			break;
		}
	} else {
		client_send_ctrl_msg(client, "504 Error: bad parameters?\n");
	}
}

static void dir_up(char *path)
{
	char *pch;
	size_t len_in = strlen(path);
	if (len_in == 1) {
		strcpy(path, "/");
		return;
	}
	if (path[len_in - 1] == '/') {
		path[len_in - 1] = '\0';
	}
	pch = strrchr(path, '/');
	if (pch) {
		size_t s = len_in - (pch - path);
		memset(pch + 1, '\0', s);
	}
}

static void cmd_CDUP_func(ClientInfo *client)
{
	char path[PATH_MAX];
	/* Path without "cache0:" */
	const char *normal_path = strchr(client->cur_path, '/');
	strcpy(path, normal_path);
	dir_up(path);
	sprintf(client->cur_path, "cache0:%s", path);
	client_send_ctrl_msg(client, "200 Command okay.\n");
}

static void send_file(ClientInfo *client, const char *path)
{
	unsigned char *buffer;
	SceUID fd;
	unsigned int bytes_read;

	DEBUG("Opening: %s\n", path);

	if ((fd = sceIoOpen(path, PSP2_O_RDONLY, 0777)) >= 0) {

		buffer = malloc(FILE_BUF_SIZE);
		if (buffer == NULL) {
			client_send_ctrl_msg(client, "550 Could not allocate memory.\n");
			return;
		}

		client_open_data_connection(client);
		client_send_ctrl_msg(client, "150 Opening Image mode data transfer.\n");

		while ((bytes_read = sceIoRead (fd, buffer, FILE_BUF_SIZE)) > 0) {
			sceNetSend(client->data_sockfd, buffer, bytes_read, 0);
		}

		sceIoClose(fd);
		free(buffer);
		client_send_ctrl_msg(client, "226 Transfer completed.\n");
		client_close_data_connection(client);

	} else {
		client_send_ctrl_msg(client, "550 File not found.\n");
	}
}

/* This function generates a PSVita valid path with the input path
 * from RETR, STOR, DELE, RMD and MKD commands */
static void gen_filepath(ClientInfo *client, char *dest_path)
{
	char cmd_path[PATH_MAX];
	sscanf(client->recv_buffer, "%*[^ ] %[^\r\n\t]", cmd_path);

	if (cmd_path[0] != '/') { /* The file is relative to current dir */
		/* Append the file to the current path */
		sprintf(dest_path, "%s%s", client->cur_path, cmd_path);
	} else {
		/* Add "cache0:" to the file */
		sprintf(dest_path, "cache0:%s", cmd_path);
	}
}

static void cmd_RETR_func(ClientInfo *client)
{
	char dest_path[PATH_MAX];
	gen_filepath(client, dest_path);
	send_file(client, dest_path);
}

static void receive_file(ClientInfo *client, const char *path)
{
	unsigned char *buffer;
	SceUID fd;
	unsigned int bytes_recv;

	DEBUG("Opening: %s\n", path);

	if ((fd = sceIoOpen(path, PSP2_O_CREAT | PSP2_O_WRONLY | PSP2_O_TRUNC, 0777)) >= 0) {

		buffer = malloc(FILE_BUF_SIZE);
		if (buffer == NULL) {
			client_send_ctrl_msg(client, "550 Could not allocate memory.\n");
			return;
		}

		client_open_data_connection(client);
		client_send_ctrl_msg(client, "150 Opening Image mode data transfer.\n");

		while ((bytes_recv = sceNetRecv(client->data_sockfd, buffer, FILE_BUF_SIZE, 0)) > 0) {
			sceIoWrite(fd, buffer, bytes_recv);
		}

		sceIoClose(fd);
		free(buffer);
		client_send_ctrl_msg(client, "226 Transfer completed.\n");
		client_close_data_connection(client);

	} else {
		client_send_ctrl_msg(client, "550 File not found.\n");
	}
}

static void cmd_STOR_func(ClientInfo *client)
{
	char dest_path[PATH_MAX];
	gen_filepath(client, dest_path);
	receive_file(client, dest_path);
}

static void delete_file(ClientInfo *client, const char *path)
{
	DEBUG("Deleting: %s\n", path);

	if (sceIoRemove(path) >= 0) {
		client_send_ctrl_msg(client, "226 File deleted.\n");
	} else {
		client_send_ctrl_msg(client, "550 Could not delete the file.\n");
	}
}

static void cmd_DELE_func(ClientInfo *client)
{
	char dest_path[PATH_MAX];
	gen_filepath(client, dest_path);
	delete_file(client, dest_path);
}

static void delete_dir(ClientInfo *client, const char *path)
{
	int ret;
	DEBUG("Deleting: %s\n", path);
	ret = sceIoRmdir(path);
	if (ret >= 0) {
		client_send_ctrl_msg(client, "226 Directory deleted.\n");
	} else if (ret == 0x8001005A) { /* DIRECTORY_IS_NOT_EMPTY */
		client_send_ctrl_msg(client, "550 Directory is not empty.\n");
	} else {
		client_send_ctrl_msg(client, "550 Could not delete the directory.\n");
	}
}

static void cmd_RMD_func(ClientInfo *client)
{
	char dest_path[PATH_MAX];
	gen_filepath(client, dest_path);
	delete_dir(client, dest_path);
}

static void create_dir(ClientInfo *client, const char *path)
{
	DEBUG("Creating: %s\n", path);

	if (sceIoMkdir(path, 0777) >= 0) {
		client_send_ctrl_msg(client, "226 Directory created.\n");
	} else {
		client_send_ctrl_msg(client, "550 Could not create the directory.\n");
	}
}

static void cmd_MKD_func(ClientInfo *client)
{
	char dest_path[PATH_MAX];
	gen_filepath(client, dest_path);
	create_dir(client, dest_path);
}


#define add_entry(name) {#name, cmd_##name##_func}
static const cmd_dispatch_entry cmd_dispatch_table[] = {
	add_entry(USER),
	add_entry(PASS),
	add_entry(QUIT),
	add_entry(SYST),
	add_entry(PORT),
	add_entry(LIST),
	add_entry(PWD),
	add_entry(CWD),
	add_entry(TYPE),
	add_entry(CDUP),
	add_entry(RETR),
	add_entry(STOR),
	add_entry(DELE),
	add_entry(RMD),
	add_entry(MKD),
	{NULL, NULL}
};

static cmd_dispatch_func get_dispatch_func(const char *cmd)
{
	int i;
	for(i = 0; cmd_dispatch_table[i].cmd && cmd_dispatch_table[i].func; i++) {
		if (strcmp(cmd, cmd_dispatch_table[i].cmd) == 0) {
			return cmd_dispatch_table[i].func;
		}
	}
	return NULL;
}

static void client_list_add(ClientInfo *client)
{
	/* Add the client at the front of the client list */
	unsigned int mtx_timeout = 0xFFFFFFFF;
	sceKernelLockMutex(client_list_mtx, 1, &mtx_timeout);

	if (client_list == NULL) { /* List is empty */
		client_list = client;
		client->prev = NULL;
		client->next = NULL;
	} else {
		client->next = client_list;
		client->prev = NULL;
		client_list = client;
	}

	sceKernelUnlockMutex(client_list_mtx, 1);
}

static void client_list_delete(ClientInfo *client)
{
	/* Remove the client from the client list */
	unsigned int mtx_timeout = 0xFFFFFFFF;
	sceKernelLockMutex(client_list_mtx, 1, &mtx_timeout);

	if (client->prev) {
		client->prev->next = client->next;
	}
	if (client->next) {
		client->next->prev = client->prev;
	}

	sceKernelUnlockMutex(client_list_mtx, 1);
}

static void client_list_close_sockets()
{
	/* Iterate over the client list and close their sockets */
	unsigned int mtx_timeout = 0xFFFFFFFF;
	sceKernelLockMutex(client_list_mtx, 1, &mtx_timeout);

	ClientInfo *it = client_list;

	while (it) {
		sceNetSocketClose(it->ctrl_sockfd);
		it = it->next;
	}

	sceKernelUnlockMutex(client_list_mtx, 1);
}

static int client_thread(SceSize args, void *argp)
{
	char cmd[16];
	cmd_dispatch_func dispatch_func;
	ClientInfo *client = (ClientInfo *)argp;

	DEBUG("Client thread %i started!\n", client->num);

	client_send_ctrl_msg(client, "220 FTPVita Server ready.\n");

	while (1) {

		memset(client->recv_buffer, 0, sizeof(client->recv_buffer));

		client->n_recv = sceNetRecv(client->ctrl_sockfd, client->recv_buffer, sizeof(client->recv_buffer), 0);
		if (client->n_recv > 0) {
			DEBUG("Received %i bytes from client number %i:\n",
				client->n_recv, client->num);

			INFO("\t%i> %s", client->num, client->recv_buffer);

			/* The command are the first chars until the first space */
			sscanf(client->recv_buffer, "%s", cmd);

			/* Wait 1 ms before sending any data */
			sceKernelDelayThread(1*1000);

			if ((dispatch_func = get_dispatch_func(cmd))) {
				dispatch_func(client);
			} else {
				client_send_ctrl_msg(client, "502 Sorry, command not implemented. :(\n");
			}

		} else if (client->n_recv == 0) {
			/* Value 0 means connection closed by the remote peer */
			INFO("Connection closed by the client %i.\n", client->num);
			/* Close the client's socket */
			sceNetSocketClose(client->ctrl_sockfd);
			/* Delete itself from the client list */
			client_list_delete(client);
			break;
		} else {
			/* A negative value means error */
			break;
		}
	}

	/* If there's an open data connection, close it */
	if (client->data_con_type != FTP_DATA_CONNECTION_NONE) {
		sceNetSocketClose(client->data_sockfd);
	}

	DEBUG("Client thread %i exiting!\n", client->num);

	free(client);

	sceKernelExitDeleteThread(0);
	return 0;
}

static int server_thread(SceSize args, void *argp)
{
	int ret;
	SceNetSockaddrIn serveraddr;

	DEBUG("Server thread started!\n");

	/* Create server socket */
	server_sockfd = sceNetSocket("FTPVita_server_sock",
		PSP2_NET_AF_INET,
		PSP2_NET_SOCK_STREAM,
		0);

	DEBUG("Server socket fd: %d\n", server_sockfd);

	/* Fill the server's address */
	serveraddr.sin_family = PSP2_NET_AF_INET;
	serveraddr.sin_addr.s_addr = sceNetHtonl(PSP2_NET_INADDR_ANY);
	serveraddr.sin_port = sceNetHtons(FTP_PORT);

	/* Bind the server's address to the socket */
	ret = sceNetBind(server_sockfd, (SceNetSockaddr *)&serveraddr, sizeof(serveraddr));
	DEBUG("sceNetBind(): 0x%08X\n", ret);

	/* Start listening */
	ret = sceNetListen(server_sockfd, 128);
	DEBUG("sceNetListen(): 0x%08X\n", ret);

	while (1) {

		/* Accept clients */
		SceNetSockaddrIn clientaddr;
		int client_sockfd;
		unsigned int addrlen = sizeof(clientaddr);

		DEBUG("Waiting for incoming connections...\n");

		client_sockfd = sceNetAccept(server_sockfd, (SceNetSockaddr *)&clientaddr, &addrlen);
		if (client_sockfd >= 0) {

			DEBUG("New connection, client fd: 0x%08X\n", client_sockfd);

			/* Get the client's IP address */
			char remote_ip[16];
			sceNetInetNtop(PSP2_NET_AF_INET,
				&clientaddr.sin_addr.s_addr,
				remote_ip,
				sizeof(remote_ip));

			INFO("Client %i connected, IP: %s port: %i\n",
				number_clients, remote_ip, clientaddr.sin_port);

			/* Create a new thread for the client */
			char client_thread_name[64];
			sprintf(client_thread_name, "FTPVita_client_%i_thread",
				number_clients);

			SceUID client_thid = sceKernelCreateThread(
				client_thread_name, client_thread,
				0x10000100, 0x10000, 0, 0, NULL);

			DEBUG("Client %i thread UID: 0x%08X\n", number_clients, client_thid);

			/* Allocate the ClientInfo struct for the new client */
			ClientInfo *client = malloc(sizeof(*client));
			client->num = number_clients;
			client->thid = client_thid;
			client->ctrl_sockfd = client_sockfd;
			client->data_con_type = FTP_DATA_CONNECTION_NONE;
			strcpy(client->cur_path, FTP_DEFAULT_PATH);
			memcpy(&client->addr, &clientaddr, sizeof(client->addr));

			/* Add the new client to the client list */
			client_list_add(client);

			/* Start the client thread */
			sceKernelStartThread(client_thid, sizeof(*client), client);

			number_clients++;
		} else {
			/* if sceNetAccept returns < 0, it means that the listening
			 * socket has been closed, this means that we want to
			 * finish the server thread */
			DEBUG("Server socket closed, 0x%08X\n", client_sockfd);
			break;
		}
	}

	DEBUG("Server thread exiting!\n");

	sceKernelExitDeleteThread(0);
	return 0;
}

void ftp_init(char *vita_ip, unsigned short int *vita_port)
{
	int ret;
	SceNetInitParam initparam;
	SceNetCtlInfo info;

	if (ftp_initialized) {
		return;
	}

	/* Init Net */
	if (sceNetShowNetstat() == PSP2_NET_ERROR_ENOTINIT) {
		net_memory = malloc(NET_INIT_SIZE);

		initparam.memory = net_memory;
		initparam.size = NET_INIT_SIZE;
		initparam.flags = 0;

		ret = sceNetInit(&initparam);
		DEBUG("sceNetInit(): 0x%08X\n", ret);
	} else {
		DEBUG("Net is already initialized.\n");
	}

	/* Init NetCtl */
	ret = sceNetCtlInit();
	DEBUG("sceNetCtlInit(): 0x%08X\n", ret);

	/* Get IP address */
	ret = sceNetCtlInetGetInfo(PSP2_NETCTL_INFO_GET_IP_ADDRESS, &info);
	DEBUG("sceNetCtlInetGetInfo(): 0x%08X\n", ret);

	/* Return data */
	strcpy(vita_ip, info.ip_address);
	*vita_port = FTP_PORT;

	/* Create server thread */
	server_thid = sceKernelCreateThread("FTPVita_server_thread",
		server_thread, 0x10000100, 0x10000, 0, 0, NULL);
	DEBUG("Server thread UID: 0x%08X\n", server_thid);

	/* Create the client list mutex */
	client_list_mtx = sceKernelCreateMutex("FTPVita_client_list_mutex", 0, 0, NULL);
	DEBUG("Client list mutex UID: 0x%08X\n", client_list_mtx);

	/* Start the server thread */
	sceKernelStartThread(server_thid, 0, NULL);

	ftp_initialized = 1;
}

void ftp_fini()
{
	if (ftp_initialized) {
		/* In order to "stop" the blocking sceNetAccept,
		 * we have to close the server socket; this way
		 * the accept call will return an error */
		sceNetSocketClose(server_sockfd);

		/* To close the clients we have to do the same:
		 * we have to iterate over all the clients
		 * and close their sockets */
		client_list_close_sockets();
		client_list = NULL;

		/* UGLY: Give 50 ms for the threads to exit */
		sceKernelDelayThread(50*1000);

		/* Delete the client list mutex */
		sceKernelDeleteMutex(client_list_mtx);

		sceNetCtlTerm();
		sceNetTerm();

		if (net_memory) {
			free(net_memory);
			net_memory = NULL;
		}

		ftp_initialized = 0;
	}
}
<|MERGE_RESOLUTION|>--- conflicted
+++ resolved
@@ -167,12 +167,7 @@
 static int gen_list_format(char *out, int n, int dir, unsigned int file_size,
 	int month_n, int day_n, int hour, int minute, const char *filename)
 {
-<<<<<<< HEAD
-	/* Temporary static const workaround */
-	const char *num_to_month[] = {
-=======
 	static const char num_to_month[][4] = {
->>>>>>> 7631ef2b
 		"Jan", "Feb", "Mar", "Apr", "May", "Jun",
 		"Jul", "Aug", "Sep", "Oct", "Nov", "Dec"
 	};
